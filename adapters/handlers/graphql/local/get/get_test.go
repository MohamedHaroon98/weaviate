--- conflicted
+++ resolved
@@ -2034,7 +2034,6 @@
 	resolver.AssertFailToResolve(t, query, "hybrid search is not compatible with sort")
 }
 
-<<<<<<< HEAD
 func TestHybridWithTargets(t *testing.T) {
 	t.Parallel()
 	resolver := newMockResolverWithNoModules()
@@ -2240,7 +2239,8 @@
 					}){intField}}}`
 		resolver.AssertFailToResolve(t, query)
 	})
-=======
+}
+
 func TestHybridWithVectorDistance(t *testing.T) {
 	t.Parallel()
 	resolver := newMockResolverWithNoModules()
@@ -2264,7 +2264,6 @@
 		Return([]interface{}{}, nil).Once()
 
 	resolver.AssertResolve(t, query)
->>>>>>> 27d71f18
 }
 
 func TestNearObjectNoModules(t *testing.T) {
