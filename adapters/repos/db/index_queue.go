--- conflicted
+++ resolved
@@ -411,22 +411,17 @@
 	for {
 		select {
 		case <-t.C:
-<<<<<<< HEAD
+			if q.paused.Load() {
+				continue
+			}
+
+			if q.checkCompressionSettings() {
+				continue
+			}
+
 			if q.Size() == 0 {
 				_, _ = q.Shard.compareAndSwapStatus(storagestate.StatusIndexing.String(), storagestate.StatusReady.String())
 				q.checkCompressionSettings()
-=======
-			if q.paused.Load() {
->>>>>>> 83c73bc5
-				continue
-			}
-
-			if q.checkCompressionSettings() {
-				continue
-			}
-
-			if q.Size() == 0 {
-				_, _ = q.Shard.compareAndSwapStatus(storagestate.StatusIndexing.String(), storagestate.StatusReady.String())
 				continue
 			}
 
@@ -615,26 +610,15 @@
 	return ids, dists, nil
 }
 
-<<<<<<< HEAD
-func (q *IndexQueue) checkCompressionSettings() {
+func (q *IndexQueue) checkCompressionSettings() bool {
 	ci, ok := q.Index.(upgradableIndexer)
-=======
-func (q *IndexQueue) checkCompressionSettings() bool {
-	ci, ok := q.Index.(compressedIndexer)
->>>>>>> 83c73bc5
 	if !ok {
 		return false
 	}
 
-<<<<<<< HEAD
 	shouldUpgrade, shouldUpgradeAt := ci.ShouldUpgrade()
 	if !shouldUpgrade || ci.Upgraded() {
-		return
-=======
-	shouldCompress, shouldCompressAt := ci.ShouldCompress()
-	if !shouldCompress || ci.Compressed() {
 		return false
->>>>>>> 83c73bc5
 	}
 
 	if q.Index.AlreadyIndexed() > uint64(shouldUpgradeAt) {
