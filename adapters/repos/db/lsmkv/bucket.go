--- conflicted
+++ resolved
@@ -52,28 +52,15 @@
 }
 
 func NewBucket(ctx context.Context, dir string, logger logrus.FieldLogger,
-<<<<<<< HEAD
 	metrics *Metrics, opts ...BucketOption) (*Bucket, error) {
-	defaultThreshold := uint64(10 * 1024 * 1024)
-=======
-	opts ...BucketOption) (*Bucket, error) {
 	defaultMemTableThreshold := uint64(10 * 1024 * 1024)
 	defaultWalThreshold := uint64(1024 * 1024 * 1024)
->>>>>>> 23c9eda5
 	defaultStrategy := StrategyReplace
 
 	if err := os.MkdirAll(dir, 0o700); err != nil {
 		return nil, err
 	}
 
-<<<<<<< HEAD
-	sg, err := newSegmentGroup(dir, 3*time.Second, logger, metrics)
-	if err != nil {
-		return nil, errors.Wrap(err, "init disk segments")
-	}
-
-=======
->>>>>>> 23c9eda5
 	b := &Bucket{
 		dir:               dir,
 		memTableThreshold: defaultMemTableThreshold,
@@ -89,17 +76,13 @@
 		}
 	}
 
-<<<<<<< HEAD
-	b.disk.setStrategy(b.strategy)
-=======
 	sg, err := newSegmentGroup(dir, 3*time.Second, logger,
-		b.legacyMapSortingBeforeCompaction)
+		b.legacyMapSortingBeforeCompaction, metrics)
 	if err != nil {
 		return nil, errors.Wrap(err, "init disk segments")
 	}
 
 	b.disk = sg
->>>>>>> 23c9eda5
 
 	if err := b.setNewActiveMemtable(); err != nil {
 		return nil, err
