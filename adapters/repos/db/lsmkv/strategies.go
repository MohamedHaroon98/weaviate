--- conflicted
+++ resolved
@@ -19,19 +19,12 @@
 
 const (
 	// StrategyReplace allows for idem-potent PUT where the latest takes presence
-<<<<<<< HEAD
-	StrategyReplace       = "replace"
-	StrategySetCollection = "setcollection"
-	StrategyMapCollection = "mapcollection"
-	StrategyRoaringSet    = "roaringset"
-	StrategyInverted      = "inverted"
-=======
 	StrategyReplace         = "replace"
 	StrategySetCollection   = "setcollection"
 	StrategyMapCollection   = "mapcollection"
 	StrategyRoaringSet      = "roaringset"
 	StrategyRoaringSetRange = "roaringsetrange"
->>>>>>> 8670c576
+  StrategyInverted        = "inverted"
 )
 
 func SegmentStrategyFromString(in string) segmentindex.Strategy {
@@ -44,13 +37,10 @@
 		return segmentindex.StrategyMapCollection
 	case StrategyRoaringSet:
 		return segmentindex.StrategyRoaringSet
-<<<<<<< HEAD
-	case StrategyInverted:
-		return segmentindex.StrategyInverted
-=======
 	case StrategyRoaringSetRange:
 		return segmentindex.StrategyRoaringSetRange
->>>>>>> 8670c576
+  case StrategyInverted:
+		return segmentindex.StrategyInverted
 	default:
 		panic("unsupported strategy")
 	}
@@ -64,6 +54,7 @@
 			StrategyMapCollection,
 			StrategyRoaringSet,
 			StrategyRoaringSetRange,
+			StrategyInverted,
 		}
 	}
 
