--- conflicted
+++ resolved
@@ -74,43 +74,7 @@
 	}
 }
 
-<<<<<<< HEAD
 func (b *BM25Searcher) extractTermInformation(class *models.Class, params searchparams.KeywordRanking) (map[string][]string, map[string][]int, map[string][]string, map[string]float32, float64, error) {
-=======
-func (b *BM25Searcher) BM25F(ctx context.Context, filterDocIds helpers.AllowList,
-	className schema.ClassName, limit int, keywordRanking searchparams.KeywordRanking, additional additional.Properties,
-) ([]*storobj.Object, []float32, error) {
-	// WEAVIATE-471 - If a property is not searchable, return an error
-	for _, property := range keywordRanking.Properties {
-		if !PropertyHasSearchableIndex(b.getClass(className.String()), property) {
-			return nil, nil, inverted.NewMissingSearchableIndexError(property)
-		}
-	}
-
-	class := b.getClass(className.String())
-	if class == nil {
-		return nil, nil, fmt.Errorf("could not find class %s in schema", className)
-	}
-
-	objs, scores, err := b.wand(ctx, filterDocIds, class, keywordRanking, limit, additional)
-	if err != nil {
-		return nil, nil, errors.Wrap(err, "wand")
-	}
-
-	return objs, scores, nil
-}
-
-func (b *BM25Searcher) GetPropertyLengthTracker() *JsonShardMetaData {
-	return b.propLenTracker.(*JsonShardMetaData)
-}
-
-func (b *BM25Searcher) wand(
-	ctx context.Context, filterDocIds helpers.AllowList, class *models.Class, params searchparams.KeywordRanking, limit int,
-	additional additional.Properties,
-) ([]*storobj.Object, []float32, error) {
-	N := float64(b.store.Bucket(helpers.ObjectsBucketLSM).Count())
-
->>>>>>> 598b4db2
 	var stopWordDetector *stopwords.Detector
 	var err error
 	if class.InvertedIndexConfig != nil && class.InvertedIndexConfig.Stopwords != nil {
@@ -397,7 +361,6 @@
 	resultsOriginalOrder := make([]terms.Term, len(results))
 	copy(resultsOriginalOrder, results)
 
-<<<<<<< HEAD
 	resultsTerms := results
 
 	topKHeap := b.getTopKHeap(limit, resultsTerms, averagePropLength)
@@ -412,10 +375,6 @@
 	// wandTimesId++
 
 	return objects, scores, err
-=======
-	topKHeap := b.getTopKHeap(limit, results, averagePropLength)
-	return b.getTopKObjects(topKHeap, resultsOriginalOrder, indices, params.AdditionalExplanations, additional)
->>>>>>> 598b4db2
 }
 
 func (b *BM25Searcher) removeStopwordsFromQueryTerms(queryTerms []string,
@@ -446,11 +405,7 @@
 }
 
 func (b *BM25Searcher) getTopKObjects(topKHeap *priorityqueue.Queue[any],
-<<<<<<< HEAD
 	results terms.Terms, indices []map[uint64]int, additionalExplanations bool,
-=======
-	results terms, indices []map[uint64]int, additionalExplanations bool, additional additional.Properties,
->>>>>>> 598b4db2
 ) ([]*storobj.Object, []float32, error) {
 	objectsBucket := b.store.Bucket(helpers.ObjectsBucketLSM)
 	if objectsBucket == nil {
@@ -497,7 +452,6 @@
 			}
 
 			for j, result := range results {
-<<<<<<< HEAD
 				if termIndex, ok := indices[j][res.ID]; ok {
 					queryTerm := result.QueryTerm()
 					if len(result.Data()) <= termIndex {
@@ -508,18 +462,6 @@
 					}
 					obj.Object.Additional["BM25F_"+queryTerm+"_frequency"] = result.Data()[termIndex].Frequency
 					obj.Object.Additional["BM25F_"+queryTerm+"_propLength"] = result.Data()[termIndex].PropLength
-=======
-				if termIndex, ok := indices[j][ids[k]]; ok {
-					queryTerm := result.queryTerm
-					if len(result.data) <= termIndex {
-						b.logger.Warnf(
-							"Skipping object explanation in BM25: term index %v is out of range for query term %v, length %d, id %v",
-							termIndex, queryTerm, len(result.data), ids[k])
-						continue
-					}
-					objs[k].Object.Additional["BM25F_"+queryTerm+"_frequency"] = result.data[termIndex].frequency
-					objs[k].Object.Additional["BM25F_"+queryTerm+"_propLength"] = result.data[termIndex].propLength
->>>>>>> 598b4db2
 				}
 			}
 
@@ -557,15 +499,10 @@
 
 func (b *BM25Searcher) createTerm(ctx context.Context, N float64, filterDocIds helpers.AllowList, query string,
 	propertyNames []string, propertyBoosts map[string]float32, duplicateTextBoost int,
-	additionalExplanations bool,
-<<<<<<< HEAD
+	  bool,
 ) (terms.Term, map[uint64]int, error) {
 	termResult := &termMem{queryTerm: query}
 	filteredDocIDs := sroar.NewBitmap() // to build the global n if there is a filter
-=======
-) (term, map[uint64]int, error) {
-	termResult := term{queryTerm: query}
->>>>>>> 598b4db2
 
 	eg := enterrors.NewErrorGroupWrapper(b.logger)
 	eg.SetLimit(_NUMCPU)
@@ -635,22 +572,7 @@
 		}
 	}
 
-<<<<<<< HEAD
 	var docMapPairs []terms.DocPointerWithScore = nil
-=======
-	indices := make([]int, len(allMsAndProps))
-	var docMapPairs []docPointerWithScore = nil
-
-	// The indices are needed for two things:
-	// a) combining the results of different properties
-	// b) Retrieve additional information that helps to understand the results when debugging. The retrieval is done
-	//    in a later step, after it is clear which objects are the most relevant
-	includeIndicesForLastElement := false
-	if additionalExplanations || propetiesWithResults > 1 {
-		includeIndicesForLastElement = true
-	}
-
->>>>>>> 598b4db2
 	var docMapPairsIndices map[uint64]int = nil
 
 	for {
@@ -682,50 +604,11 @@
 
 		// only create maps/slices if we know how many entries there are
 		if docMapPairs == nil {
-<<<<<<< HEAD
 			docMapPairs = make([]terms.DocPointerWithScore, 0, len(m))
 			docMapPairsIndices = make(map[uint64]int, len(m))
 			for k, val := range m {
 				if len(val.Value) < 8 {
 					b.logger.Warnf("Skipping pair in BM25: MapPair.Value should be 8 bytes long, but is %d.", len(val.Value))
-=======
-			docMapPairs = make([]docPointerWithScore, 0, largestM)
-			if includeIndicesForLastElement {
-				docMapPairsIndices = make(map[uint64]int, largestM)
-			}
-			if len(val.Value) < 8 {
-				b.logger.Warnf("Skipping pair in BM25: MapPair.Value should be 8 bytes long, but is %d.", len(val.Value))
-				continue
-			}
-			freqBits := binary.LittleEndian.Uint32(val.Value[0:4])
-			propLenBits := binary.LittleEndian.Uint32(val.Value[4:8])
-			docMapPairs = append(docMapPairs,
-				docPointerWithScore{
-					id:         key,
-					frequency:  math.Float32frombits(freqBits) * propBoost,
-					propLength: math.Float32frombits(propLenBits),
-				})
-			if includeIndicesForLastElement {
-				docMapPairsIndices[key] = k
-			}
-
-		} else {
-			if len(val.Value) < 8 {
-				b.logger.Warnf("Skipping pair in BM25: MapPair.Value should be 8 bytes long, but is %d.", len(val.Value))
-				continue
-			}
-			ind, ok := docMapPairsIndices[key]
-			freqBits := binary.LittleEndian.Uint32(val.Value[0:4])
-			propLenBits := binary.LittleEndian.Uint32(val.Value[4:8])
-			if ok {
-				if ind >= len(docMapPairs) {
-					// the index is not valid anymore, but the key is still in the map
-					b.logger.Warnf("Skipping pair in BM25: Index %d is out of range for key %d, length %d.", ind, key, len(docMapPairs))
-					continue
-				}
-				if ind < len(docMapPairs) && docMapPairs[ind].id != key {
-					b.logger.Warnf("Skipping pair in BM25: id at %d in doc map pairs, %d, differs from current key, %d", ind, docMapPairs[ind].id, key)
->>>>>>> 598b4db2
 					continue
 				}
 
@@ -733,22 +616,14 @@
 				docMapPairs[ind].frequency += math.Float32frombits(freqBits) * propBoost
 			} else {
 				docMapPairs = append(docMapPairs,
-<<<<<<< HEAD
 					terms.DocPointerWithScore{
 						Id:         binary.BigEndian.Uint64(val.Key),
 						Frequency:  math.Float32frombits(freqBits) * propertyBoosts[propName],
 						PropLength: math.Float32frombits(propLenBits),
-=======
-					docPointerWithScore{
-						id:         key,
-						frequency:  math.Float32frombits(freqBits) * propBoost,
-						propLength: math.Float32frombits(propLenBits),
->>>>>>> 598b4db2
 					})
 				if includeIndicesForLastElement {
 					docMapPairsIndices[key] = len(docMapPairs) - 1 // current last entry
 				}
-<<<<<<< HEAD
 			}
 		} else {
 			for _, val := range m {
@@ -784,9 +659,6 @@
 						docMapPairsIndices[binary.BigEndian.Uint64(val.Key)] = len(docMapPairs) - 1 // current last entry
 					}
 				}
-=======
-
->>>>>>> 598b4db2
 			}
 
 		}
