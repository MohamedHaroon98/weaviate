//                           _       _
// __      _____  __ ___   ___  __ _| |_ ___
// \ \ /\ / / _ \/ _` \ \ / / |/ _` | __/ _ \
//  \ V  V /  __/ (_| |\ V /| | (_| | ||  __/
//   \_/\_/ \___|\__,_| \_/ |_|\__,_|\__\___|
//
//  Copyright © 2016 - 2023 Weaviate B.V. All rights reserved.
//
//  CONTACT: hello@weaviate.io
//

package helpers

import (
	"fmt"

	"github.com/weaviate/weaviate/entities/filters"
)

var (
	ObjectsBucket              = []byte("objects")
	ObjectsBucketLSM           = "objects"
<<<<<<< HEAD
	CompressedVectorsBucketLSM = "compressed_vectors"
=======
	CompressedObjectsBucketLSM = "compressed_objects"
	VectorsFlatBucketLSM       = "vectors_flat"
	VectorsFlatBQBucketLSM     = "vectors_flat_bq"
>>>>>>> 5736cd90
	DimensionsBucketLSM        = "dimensions"
)

// MetaCountProp helps create an internally used propName for meta props that
// don't explicitly exist in the user schema, but are required for proper
// indexing, such as the count of arrays.
func MetaCountProp(propName string) string {
	return fmt.Sprintf("%s__meta_count", propName)
}

func PropLength(propName string) string {
	return propName + filters.InternalPropertyLength
}

func PropNull(propName string) string {
	return propName + filters.InternalNullIndex
}

// BucketFromPropNameLSM creates string used as the bucket name
// for a particular prop in the inverted index
func BucketFromPropNameLSM(propName string) string {
	return fmt.Sprintf("property_%s", propName)
}

func BucketFromPropNameLengthLSM(propName string) string {
	return BucketFromPropNameLSM(PropLength(propName))
}

func BucketFromPropNameNullLSM(propName string) string {
	return BucketFromPropNameLSM(PropNull(propName))
}

func BucketFromPropNameMetaCountLSM(propName string) string {
	return BucketFromPropNameLSM(MetaCountProp(propName))
}

func TempBucketFromBucketName(bucketName string) string {
	return bucketName + "_temp"
}

func BucketSearchableFromPropNameLSM(propName string) string {
	return BucketFromPropNameLSM(propName + "_searchable")
}<|MERGE_RESOLUTION|>--- conflicted
+++ resolved
@@ -20,13 +20,9 @@
 var (
 	ObjectsBucket              = []byte("objects")
 	ObjectsBucketLSM           = "objects"
-<<<<<<< HEAD
 	CompressedVectorsBucketLSM = "compressed_vectors"
-=======
-	CompressedObjectsBucketLSM = "compressed_objects"
 	VectorsFlatBucketLSM       = "vectors_flat"
 	VectorsFlatBQBucketLSM     = "vectors_flat_bq"
->>>>>>> 5736cd90
 	DimensionsBucketLSM        = "dimensions"
 )
 
