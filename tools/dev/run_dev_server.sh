#!/usr/bin/env bash

CONFIG=${1:-janusgraph}

# Jump to root directory
cd "$( dirname "${BASH_SOURCE[0]}" )"/../..

export GO111MODULE=on

export DEVELOPMENT_UI=on
go run ./cmd/weaviate-server \
  --scheme http \
  --host "127.0.0.1" \
  --port 8080 \
<<<<<<< HEAD
  --config-file=tools/dev/config.local-development.yaml \
=======
  --config-file=tools/dev/config.yaml \
  --config "$CONFIG"
>>>>>>> 14fb7f83
<|MERGE_RESOLUTION|>--- conflicted
+++ resolved
@@ -1,6 +1,6 @@
 #!/usr/bin/env bash
 
-CONFIG=${1:-janusgraph}
+CONFIG=${1:-local-development}
 
 # Jump to root directory
 cd "$( dirname "${BASH_SOURCE[0]}" )"/../..
@@ -12,9 +12,4 @@
   --scheme http \
   --host "127.0.0.1" \
   --port 8080 \
-<<<<<<< HEAD
-  --config-file=tools/dev/config.local-development.yaml \
-=======
-  --config-file=tools/dev/config.yaml \
-  --config "$CONFIG"
->>>>>>> 14fb7f83
+  --config-file="./tools/dev/config.${CONFIG}.yaml"