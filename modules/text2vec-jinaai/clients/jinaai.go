--- conflicted
+++ resolved
@@ -127,15 +127,9 @@
 }
 
 func (v *vectorizer) vectorize(ctx context.Context,
-<<<<<<< HEAD
-	input []string, model string, taskType taskType, config ent.VectorizationConfig,
+	input []string, model string, task task, config ent.VectorizationConfig,
 ) (*modulecomponents.VectorizationResult, error) {
-	body, err := json.Marshal(v.getEmbeddingsRequest(input, model, taskType, config.Dimensions))
-=======
-	input []string, model string, task task, config ent.VectorizationConfig,
-) (*ent.VectorizationResult, error) {
 	body, err := json.Marshal(v.getEmbeddingsRequest(input, model, task, config.Dimensions))
->>>>>>> b8bed6f5
 	if err != nil {
 		return nil, errors.Wrap(err, "marshal body")
 	}
