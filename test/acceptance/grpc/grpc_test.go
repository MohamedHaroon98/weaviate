--- conflicted
+++ resolved
@@ -200,11 +200,7 @@
 		require.NoError(t, err)
 		require.NotNil(t, resp)
 		require.NotNil(t, resp.Results)
-<<<<<<< HEAD
-		require.Equal(t, resp.Results[0].Properties.NonRefProps.Fields["title"].GetStringValue(), "Dune")
-=======
 		require.Equal(t, resp.Results[0].Properties.NonRefProps.Fields["title"].GetTextValue(), "Dune")
->>>>>>> 851bcbdf
 	})
 
 	t.Run("Search with hybrid and group by", func(t *testing.T) {
@@ -237,11 +233,7 @@
 		require.NoError(t, err)
 		require.NotNil(t, resp)
 		require.NotNil(t, resp.Results)
-<<<<<<< HEAD
-		require.Equal(t, resp.Results[0].Properties.NonRefProps.Fields["title"].GetStringValue(), "Dune")
-=======
 		require.Equal(t, resp.Results[0].Properties.NonRefProps.Fields["title"].GetTextValue(), "Dune")
->>>>>>> 851bcbdf
 	})
 
 	t.Run("Search with near text and group by", func(t *testing.T) {
