--- conflicted
+++ resolved
@@ -97,7 +97,6 @@
 		require.True(t, strings.Contains(returnString, "{\"first\":\"one\",\"second\":\"two\"}"), "got &v", returnString)
 		require.True(t, strings.Contains(returnString, "{\"first\":\"three\",\"second\":\"four\"}"), "got &v", returnString)
 	})
-<<<<<<< HEAD
 
 	t.Run("grouped result with selected properties", func(t *testing.T) {
 		gs := graphql.NewGenerativeSearch().GroupedResult("summarize", "first")
@@ -116,7 +115,6 @@
 		// only "first" was requested, so "second" should not be in the result
 		require.False(t, strings.Contains(returnString, "second"), "got &v", returnString)
 	})
-=======
 }
 
 func TestGenerativeUpdate(t *testing.T) {
@@ -170,5 +168,4 @@
 	require.Contains(t, singelResults2, "fourth")
 	require.NotContains(t, singelResults2, "first")
 	require.NotContains(t, singelResults2, "second")
->>>>>>> 40239f0c
 }