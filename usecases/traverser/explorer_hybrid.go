--- conflicted
+++ resolved
@@ -245,24 +245,13 @@
 				res, name, err = nearTextSubSearch(ctx, e, params, targetVectors)
 				errorText = "nearTextSubSearch"
 			} else if params.HybridSearch.NearVectorParams != nil {
-<<<<<<< HEAD
-				res, name, err := denseSearch(ctx, e, params, "nearVector", targetVectors, params.HybridSearch.NearVectorParams)
-				if err != nil {
-					e.logger.WithField("action", "hybrid").WithError(err).Error("denseSearch failed")
-					return err
-				}
-				weights[0] = params.HybridSearch.Alpha
-				results[0] = res
-				names[0] = name
-=======
 				searchVectors := make([]*searchparams.NearVector, len(targetVectors))
 				for i, targetVector := range targetVectors {
 					searchVectors[i] = params.HybridSearch.NearVectorParams
 					searchVectors[i].TargetVectors = []string{targetVector}
 				}
-				res, name, err = denseSearch(ctx, e, params, "nearVector", targetVectors, searchVectors)
+				res, name, err = denseSearch(ctx, e, params, "nearVector", targetVectors, params.HybridSearch.NearVectorParams)
 				errorText = "nearVectorSubSearch"
->>>>>>> 27d71f18
 			} else {
 				sch := e.schemaGetter.GetSchemaSkipAuth()
 				class := sch.FindClassByName(schema.ClassName(params.ClassName))
