--- conflicted
+++ resolved
@@ -65,18 +65,14 @@
 }
 
 // Search executes sparse and dense searches and combines the result sets using Reciprocal Rank Fusion
-<<<<<<< HEAD
-func Search(ctx context.Context, params *Params, logger logrus.FieldLogger, sparseSearch sparseSearchFunc, denseSearch denseSearchFunc, postProc postProcFunc, modules modulesProvider) ([]*search.Result, error) {
-=======
-func Search(ctx context.Context, params *Params, logger logrus.FieldLogger,
-	sparseSearch sparseSearchFunc, denseSearch denseSearchFunc, postProc postProcFunc,
+func Search(ctx context.Context, params *Params, logger logrus.FieldLogger, sparseSearch sparseSearchFunc,
+	denseSearch denseSearchFunc, postProc postProcFunc,
 	modules modulesProvider,
-) (Results, error) {
->>>>>>> f4939863
+) ([]*search.Result, error) {
 	var (
-		resultSet [][]*search.Result
-		weights   []float64
-		names     []string
+		found   [][]*search.Result
+		weights []float64
+		names   []string
 	)
 
 	if params.Query != "" {
@@ -88,7 +84,7 @@
 				return nil, err
 			}
 
-			resultSet = append(resultSet, res)
+			found = append(found, res)
 			weights = append(weights, 1-alpha)
 			names = append(names, "keyword")
 		}
@@ -99,7 +95,7 @@
 				return nil, err
 			}
 
-			resultSet = append(resultSet, res)
+			found = append(found, res)
 			weights = append(weights, alpha)
 			names = append(names, "vector")
 		}
@@ -133,7 +129,7 @@
 				continue
 			}
 
-			resultSet = append(resultSet, res)
+			found = append(found, res)
 			weights = append(weights, weight)
 			names = append(names, name)
 		}
@@ -142,15 +138,15 @@
 		// but just in case it does, we catch it here.
 		return nil, fmt.Errorf("no query, search vector, or sub-searches provided")
 	}
-	if len(weights) != len(resultSet) {
-		return nil, fmt.Errorf("length of weights and results do not match for hybrid search %v vs. %v", len(weights), len(resultSet))
+	if len(weights) != len(found) {
+		return nil, fmt.Errorf("length of weights and results do not match for hybrid search %v vs. %v", len(weights), len(found))
 	}
 
 	var fused []*search.Result
 	if params.FusionAlgorithm == common_filters.HybridRankedFusion {
-		fused = FusionRanked(weights, resultSet, names)
+		fused = FusionRanked(weights, found, names)
 	} else if params.FusionAlgorithm == common_filters.HybridRelativeScoreFusion {
-		fused = FusionRelativeScore(weights, resultSet, names)
+		fused = FusionRelativeScore(weights, found, names)
 	} else {
 		return nil, fmt.Errorf("unknown ranking algorithm %v for hybrid search", params.FusionAlgorithm)
 	}
