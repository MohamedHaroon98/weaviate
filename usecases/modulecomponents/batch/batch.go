--- conflicted
+++ resolved
@@ -139,14 +139,8 @@
 		if !ok {
 			rateLimit = b.client.GetVectorizerRateLimit(job.ctx, job.cfg)
 			rateLimitPerApiKey[job.apiKeyHash] = rateLimit
-<<<<<<< HEAD
-		} else {
-			rateLimit.CheckForReset()
-		}
-=======
 		}
 		rateLimit.CheckForReset()
->>>>>>> 1e31231e
 
 		objCounter := 0
 
